package org.broadinstitute.hail.driver

import java.io.File

import org.apache.spark.{SparkContext, SparkConf}
import org.broadinstitute.hail.Utils._
import org.broadinstitute.hail.methods.VCFReport
import org.kohsuke.args4j.{Option => Args4jOption, CmdLineException, CmdLineParser}
import scala.collection.JavaConverters._
import scala.collection.mutable
import scala.reflect.ClassTag
import org.apache.log4j.Logger
import org.apache.log4j.Level

object HailConfiguration {
  var installDir: String = _

  var tmpDir: String = _

}

object Main {

  class Options {
    @Args4jOption(required = false, name = "-h", aliases = Array("--help"), usage = "Print usage")
    var printUsage: Boolean = false

    @Args4jOption(required = false, name = "--master", usage = "Set Spark master (default: system default or local[*])")
    var master: String = _

    @Args4jOption(required = false, name = "--noisy", usage = "Enable Spark INFO messages")
    var noisy = false

    @Args4jOption(required = false, name = "--parquet-compression", usage = "Parquet compression codec")
    var parquetCompression = "uncompressed"

    @Args4jOption(required = false, name = "-t", aliases = Array("--tmpdir"), usage = "Temporary directory (default: /tmp)")
    var tmpDir: String = "/tmp"
  }

  def main(args: Array[String]) {

    println("user.dir = " + System.getProperty("user.dir"))

    def splitBefore[T](a: Array[T], p: (T) => Boolean)
      (implicit tct: ClassTag[T]): Array[Array[T]] = {
      val r = mutable.ArrayBuilder.make[Array[T]]()
      val b = mutable.ArrayBuilder.make[T]()
      a.foreach { (x: T) =>
        if (p(x)) {
          r += b.result()
          b.clear()
        }
        b += x
      }
      r += b.result()
      b.clear()
      r.result()
    }
    /*
    def splitBefore[T](a: Array[T], p: (T) => Boolean)
      (implicit tct: ClassTag[T]): Array[Array[T]] =
      a.foldLeft(Array[Array[T]](Array.empty[T])) {
        (acc: Array[Array[T]], s: T) => if (p(s))
          acc :+ Array(s)
        else
          acc.init :+ (acc.last :+ s)
      }
    */
    val commands = Array(
      Cache,
      Count,
      DownsampleVariants,
<<<<<<< HEAD
      ExportPlink,
=======
      ExportGenotypes,
>>>>>>> c0e6cd97
      ExportSamples,
      ExportVariants,
      ExportVCF,
      FilterGenotypes,
      FamSummary,
      FilterVariants,
      FilterSamples,
      GenDataset,
      GQByDP,
      Import,
      LinearRegressionCommand,
      MendelErrorsCommand,
      SplitMulti,
      PCA,
      Read,
      Repartition,
      SampleQC,
      VariantQC,
      Write
    )

    val nameCommand = commands
      .map(c => (c.name, c))
      .toMap

    val splitArgs: Array[Array[String]] = splitBefore[String](args, (arg: String) => nameCommand.contains(arg))

    val globalArgs = splitArgs(0)

    val options = new Options
    val parser = new CmdLineParser(options)
    try {
      parser.parseArgument((globalArgs: Iterable[String]).asJavaCollection)
      if (options.printUsage) {
        println("usage: hail [<global options>] <cmd1> [<cmd1 args>]")
        println("            [<cmd2> [<cmd2 args>] ... <cmdN> [<cmdN args>]]")
        println("")
        println("global options:")
        new CmdLineParser(new Options).printUsage(System.out)
        println("")
        println("commands:")
        val visibleCommands = commands.filterNot(_.hidden)
        val maxLen = visibleCommands.map(_.name.size).max
        visibleCommands
          .foreach(cmd => println("  " + cmd.name + (" " * (maxLen - cmd.name.size + 2))
            + cmd.description))
        sys.exit(0)
      }
    } catch {
      case e: CmdLineException =>
        println(e.getMessage)
        sys.exit(1)
    }

    if (splitArgs.length == 1)
      fatal("no commands given")
    val invocations = splitArgs.tail

    if (!options.noisy) {
      Logger.getLogger("org").setLevel(Level.OFF)
      Logger.getLogger("akka").setLevel(Level.OFF)
    }

    val conf = new SparkConf().setAppName("Hail")
    if (options.master != null)
      conf.setMaster(options.master)
    else if (!conf.contains("spark.master"))
      conf.setMaster("local[*]")

    conf.set("spark.sql.parquet.compression.codec", options.parquetCompression)
    conf.set("spark.serializer", "org.apache.spark.serializer.KryoSerializer")

    val sc = new SparkContext(conf)

    val hadoopConf = sc.hadoopConfiguration

    // FIXME: when writing to S3, edit configuration files
    hadoopConf.set(
      "spark.sql.parquet.output.committer.class",
      "org.apache.spark.sql.parquet.DirectParquetOutputCommitter")

    hadoopConf.set("io.compression.codecs",
      "org.apache.hadoop.io.compress.DefaultCodec,org.broadinstitute.hail.io.compress.BGzipCodec,org.apache.hadoop.io.compress.GzipCodec")

    val accessKeyID = System.getenv("AWS_ACCESS_KEY_ID")
    if (accessKeyID != null) {
      hadoopConf.set("fs.s3a.access.key", accessKeyID)
      hadoopConf.set("fs.s3n.access.key", accessKeyID)
    }
    val secretAccessKey = System.getenv("AWS_ACCESS_KEY_ID")
    if (secretAccessKey != null) {
      hadoopConf.set("fs.s3a.secret.key", secretAccessKey)
      hadoopConf.set("fs.s3n.secret.key", secretAccessKey)
    }

    // FIXME separate entrypoints
    val jar = getClass.getProtectionDomain.getCodeSource.getLocation.toURI.getPath
    sc.addJar(jar)

    HailConfiguration.installDir = new File(jar).getParent + "/.."
    HailConfiguration.tmpDir = options.tmpDir

    val sqlContext = new org.apache.spark.sql.SQLContext(sc)

    val times = mutable.ArrayBuffer.empty[(String, Long)]

    invocations.foldLeft(State(sc, sqlContext)) { case (s, args) =>
      println("running: " + args.mkString(" "))
      val cmdName = args(0)
      nameCommand.get(cmdName) match {
        case Some(cmd) =>
          val (newS, duration) = time {
            cmd.run(s, args.tail)
          }
          times += cmdName -> duration
          newS
        case None =>
          fatal("unknown command `" + cmdName + "'")
      }
    }

    VCFReport.report()

    // Thread.sleep(60*60*1000)

    sc.stop()

    println("timing:")
    times.foreach { case (name, duration) =>
      println("  " + name + ": " + formatTime(duration))
    }
  }
}<|MERGE_RESOLUTION|>--- conflicted
+++ resolved
@@ -71,11 +71,8 @@
       Cache,
       Count,
       DownsampleVariants,
-<<<<<<< HEAD
       ExportPlink,
-=======
       ExportGenotypes,
->>>>>>> c0e6cd97
       ExportSamples,
       ExportVariants,
       ExportVCF,
