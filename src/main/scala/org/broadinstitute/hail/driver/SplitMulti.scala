--- conflicted
+++ resolved
@@ -1,12 +1,7 @@
 package org.broadinstitute.hail.driver
 
-<<<<<<< HEAD
-import org.broadinstitute.hail.annotations.{SimpleSignature, Annotations}
-import org.broadinstitute.hail.expr.TBoolean
-=======
+import org.broadinstitute.hail.expr.{TInt, TBoolean}
 import org.broadinstitute.hail.annotations._
-import org.broadinstitute.hail.expr
->>>>>>> 98233508
 import org.broadinstitute.hail.variant._
 import org.kohsuke.args4j.{Option => Args4jOption}
 import org.broadinstitute.hail.Utils._
@@ -133,23 +128,15 @@
     val vds = state.vds
 
     val localPropagateGQ = options.propagateGQ
-    val (vas2, insertIndex) = vds.vaSignature.insert(SimpleSignature(expr.TInt), "aIndex")
-    val (vas3, insertSplit) = vas2.insert(SimpleSignature(expr.TBoolean), "wasSplit")
+    val (vas2, insertIndex) = vds.vaSignature.insert(TInt, "aIndex")
+    val (vas3, insertSplit) = vas2.insert(TBoolean, "wasSplit")
     val newVDS = state.vds.copy[Genotype](
-<<<<<<< HEAD
-      metadata = state.vds.metadata
-        .copy(wasSplit = true)
-        .addVariantAnnotationSignatures("wasSplit", TBoolean),
-      rdd = state.vds.rdd.flatMap[(Variant, Annotations, Iterable[Genotype])] { case (v, va, it) =>
-        split(v, va, it, localPropagateGQ)
-=======
       wasSplit = true,
       vaSignature = vas3,
       rdd = vds.rdd.flatMap[(Variant, Annotation, Iterable[Genotype])] { case (v, va, it) =>
         split(v, va, it, localPropagateGQ, { (va, index, wasSplit) =>
           insertSplit(insertIndex(va, Some(index)), Some(wasSplit))
         })
->>>>>>> 98233508
       })
     state.copy(vds = newVDS)
   }
