--- conflicted
+++ resolved
@@ -691,13 +691,9 @@
     val rowRDD = vds.rdd
       .map {
         case (v, va, gs) =>
-<<<<<<< HEAD
-          Row.fromSeq(Array(v.toRow, va, gs.toGenotypeStream(v, compress).toRow))
-=======
           Row.fromSeq(Array(v.toRow,
             if (vaRequiresConversion) vaSignature.makeSparkWritable(va) else va,
             gs.toGenotypeStream(v, compress).toRow))
->>>>>>> 948fc620
       }
     sqlContext.createDataFrame(rowRDD, makeSchema())
       .write.parquet(dirname + "/rdd.parquet")
