--- conflicted
+++ resolved
@@ -12,13 +12,8 @@
 parser.add_argument('--name', '-n', required=True, type=str, help='Name of cluster.')
 
 # arguments with default parameters
-<<<<<<< HEAD
-parser.add_argument('--image-version', default='1.1', type=str, help='Google dataproc image version.')
-parser.add_argument('--hash', default='latest', type=str, help='Hail build to use for notebook initialization.')
-=======
 parser.add_argument('--hash', default='latest', type=str, help='Hail build to use for notebook initialization.')
 parser.add_argument('--spark', default='2.0.2', type=str, choices=['2.0.2', '2.1.0'], help='Spark version used to build Hail.')
->>>>>>> 3845d222
 parser.add_argument('--master-machine-type', '--master', '-m', default='n1-highmem-8', type=str, help='Master machine type.')
 parser.add_argument('--master-boot-disk-size', default='100GB', type=str, help='Disk size of master machine.')
 parser.add_argument('--num-master-local-ssds', default='0', type=str, help='Number of local SSDs to attach to the master machine.')
@@ -96,24 +91,17 @@
     hail_hash = subprocess.Popen(['gsutil', 'cat', 'gs://hail-common/latest-hash.txt'], stdout=subprocess.PIPE, stderr=subprocess.PIPE).communicate()[0].strip()
 else:
     hail_hash = args.hash
-<<<<<<< HEAD
-=======
 
 # prepare metadata values
 metadata = 'HASH={0},SPARK={1}'.format(hail_hash, args.spark)
->>>>>>> 3845d222
-    
+
 # command to start cluster
 cmd = ' '.join([
     'gcloud dataproc clusters create',
     args.name,
     '--image-version={}'.format(image_version),
     '--master-machine-type={}'.format(args.master_machine_type),
-<<<<<<< HEAD
-    '--metadata "HASH={}"'.format(hail_hash),
-=======
     '--metadata {}'.format(metadata),
->>>>>>> 3845d222
     '--master-boot-disk-size={}'.format(args.master_boot_disk_size),
     '--num-master-local-ssds={}'.format(args.num_master_local_ssds),
     '--num-preemptible-workers={}'.format(args.num_preemptible_workers),
