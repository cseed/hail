--- conflicted
+++ resolved
@@ -310,13 +310,9 @@
         extra_code_config = {}
 
     scope = 'deploy'
-<<<<<<< HEAD
-    code = Branch('cseed', 'hail', 'infra-deploy-test', SHA)
-=======
     code = Branch(owner, repo_name, branch_name, args.sha, extra_code_config)
 
     steps = [s.strip() for s in args.steps.split(',')]
->>>>>>> a8c8725a
 
     with open(f'build.yaml', 'r') as f:
         config = BuildConfiguration(code, f.read(), scope, requested_step_names=steps)
